--- conflicted
+++ resolved
@@ -45,12 +45,7 @@
 # )
 
 # ~ Instead, let's use upstream JCC for now ~
-<<<<<<< HEAD
-pip_modules=$(pip list --format columns | tr -s ' ' | cut -f 1 -d ' ')
-echo "${pip_modules}"
-=======
 
->>>>>>> 13f8b67b
 # Check that JCC is installed
 echo "${pip_modules}" | grep JCC > /dev/null || fatal 'This script requires JCC.\nInstall with `apt-get install jcc` or equivalent'
 
@@ -170,4 +165,4 @@
 # remove unused folders
 rm -rf build
 rm -rf cbstools-public
-rm -rf nighres.egg-info+rm -rf nighres.egg-info
