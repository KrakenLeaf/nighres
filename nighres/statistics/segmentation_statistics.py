--- conflicted
+++ resolved
@@ -25,7 +25,6 @@
         Input intensity image for intensity-based statistics
     template: niimg, optional
         Input template segmentation for comparisons
-<<<<<<< HEAD
     statistics: [str] 
         Statistics to compute. Available options include:
         "Voxels", "Volume", "Mean_intensity", "Std_intensity",
@@ -41,11 +40,6 @@
         "Average_surface_distance", "Average_surface_difference", 
         "Average_squared_surface_distance", "Hausdorff_distance"
     output_csv: str
-=======
-    statistics: {"Voxels", "Volume", "Mean_intensity", "Std_intensity", "10_intensity", "25_intensity", "50_intensity", "75_intensity", "90_intensity", "Volumes", "Dice_overlap", "Jaccard_overlap", "Volume_difference", "False_positives", "False_negatives", "Dilated_Dice_overlap", "Dilated_false_positive", "Dilated_false_negative", "Dilated_false_negative_volume", "Dilated_false_positive_volume", "Detected_clusters", "False_detections", "Cluster_numbers", "Mean_cluster_sizes", "Cluster_maps", "Average_surface_distance", "Average_surface_difference", "Average_squared_surface_distance", "Hausdorff_distance"}
-         Statistics to compute
-    output_csv: str, optional
->>>>>>> fb555515
         File name of the statistics file to generate or expand
     atlas: str, optional
         File name of an atlas file defining the segmentation labels
@@ -146,16 +140,9 @@
 
     stats.setSkipFirstLabel(skip_first)
     stats.setIgnoreZeroIntensities(ignore_zero)
-<<<<<<< HEAD
     
     stats.setStatisticNumber(len(statistics))
     for idx,stat in enumerate(statistics): stats.setStatisticAt(idx, stat)
-=======
-
-    if len(statistics)>0: stats.setStatistic1(statistics[0])
-    if len(statistics)>1: stats.setStatistic2(statistics[1])
-    if len(statistics)>2: stats.setStatistic3(statistics[2])
->>>>>>> fb555515
 
     stats.setSpreadsheetFile(csv_file)
 
