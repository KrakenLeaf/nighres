--- conflicted
+++ resolved
@@ -64,12 +64,7 @@
                       atlas_file=None, topology_lut_dir=None,
                       normalize_qmaps=False,
                       adjust_intensity_priors=False,
-<<<<<<< HEAD
                       compute_posterior=False, posterior_scale=5.0,
-=======
-                      normalize_qmaps=True,
-                      compute_posterior=False,
->>>>>>> 3aa7f234
                       diffuse_probabilities=False,
                       save_data=False, overwrite=False, output_dir=None,
                       file_name=None,
