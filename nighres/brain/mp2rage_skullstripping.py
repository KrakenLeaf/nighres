import numpy as np
import nibabel as nb
import os
import sys
import nighresjava
from ..io import load_volume, save_volume
from ..utils import _output_dir_4saving, _fname_4saving, \
                    _check_topology_lut_dir, _check_available_memory


def mp2rage_skullstripping(second_inversion, t1_weighted=None, t1_map=None,
                           skip_zero_values=True, topology_lut_dir=None,
                           save_data=False, overwrite=False, output_dir=None,
                           file_name=None):
    """ MP2RAGE skull stripping

    Estimates a brain mask from MRI data acquired with the MP2RAGE sequence.
    At least a T1-weighted or a T1 map image is required

    Parameters
    ----------
    second_inversion: niimg
        Second inversion image derived from MP2RAGE sequence
    t1_weighted: niimg
        T1-weighted image derived from MP2RAGE sequence (also referred to as
        "uniform" image)
        At least one of t1_weighted and t1_map is required
    t1_map: niimg
        Quantitative T1 map image derived from MP2RAGE sequence
        At least one of t1_weighted and t1_map is required
    skip_zero_values: bool
         Ignores voxels with zero value (default is True)
    topology_lut_dir: str, optional
        Path to directory in which topology files are stored (default is stored
        in TOPOLOGY_LUT_DIR)
    save_data: bool
        Save output data to file (default is False)
    overwrite: bool
        Overwrite existing results (default is False)
    output_dir: str, optional
        Path to desired output directory, will be created if it doesn't exist
    file_name: str, optional
        Desired base name for output files with file extension
        (suffixes will be added)

    Returns
    ----------
    dict
        Dictionary collecting outputs under the following keys
        (suffix of output files in brackets)

        * brain_mask (niimg): Binary brain mask (_strip-mask)
        * inv2_masked (niimg): Masked second inversion imamge (_strip-inv2)
        * t1w_masked (niimg): Masked T1-weighted image (_strip-t1w)
        * t1map_masked (niimg): Masked T1 map (_strip-t1map)

    Notes
    ----------
    Original Java module by Pierre-Louis Bazin. Details on the algorithm can 
    be found in [1]_ and a presentation of the MP2RAGE sequence in [2]_

    References
    ----------
    .. [1] Bazin et al. (2014). A computational framework for ultra-high 
       resolution cortical segmentation at 7 Tesla.
       DOI: 10.1016/j.neuroimage.2013.03.077
    .. [2] Marques et al. (2010). MP2RAGE, a self bias-field corrected sequence
       for improved segmentation and T1-mapping at high field.
       DOI: 10.1016/j.neuroimage.2009.10.002
    """

    print('\nMP2RAGE Skull Stripping')

    # check topology lut dir and set default if not given
    topology_lut_dir = _check_topology_lut_dir(topology_lut_dir)

    # make sure that saving related parameters are correct
    if save_data:
        output_dir = _output_dir_4saving(output_dir, second_inversion)

        inv2_file = os.path.join(output_dir, 
                        _fname_4saving(file_name=file_name,
                                   rootfile=second_inversion,
                                   suffix='strip-inv2'))
        mask_file = os.path.join(output_dir, 
                        _fname_4saving(file_name=file_name,
                                   rootfile=second_inversion,
                                   suffix='strip-mask'))
        if t1_weighted is not None:
            t1w_file = os.path.join(output_dir, 
                        _fname_4saving(file_name=file_name,
                                      rootfile=t1_weighted,
                                      suffix='strip-t1w'))
        else:
            t1w_file = None

        if t1_map is not None:
            t1map_file = os.path.join(output_dir, 
                        _fname_4saving(file_name=file_name,
                                        rootfile=t1_map,
                                        suffix='strip-t1map'))
        else:
            t1map_file = None
        
        if overwrite is False \
            and os.path.isfile(mask_file) \
            and os.path.isfile(inv2_file) :
            
            print("skip computation (use existing results)")
            output = {'brain_mask': load_volume(mask_file), 
                    'inv2_masked': load_volume(inv2_file)}
            if t1w_file is not None:
                if os.path.isfile(t1w_file) :     
                    output['t1w_masked'] = load_volume(t1w_file)
            if t1map_file is not None:
                if os.path.isfile(t1map_file) :     
                    output['t1map_masked'] = load_volume(t1map_file)
            return output

    # start virtual machine, if not already running
    try:
        mem = _check_available_memory()
        nighresjava.initVM(initialheap=mem['init'], maxheap=mem['max'])
    except ValueError:
        pass

    # create skulltripping instance
    algo = nighresjava.BrainMp2rageSkullStripping()

    # get dimensions and resolution from second inversion image
    inv2_img = load_volume(second_inversion)
    inv2_data = inv2_img.get_data()
    inv2_affine = inv2_img.affine
    inv2_hdr = inv2_img.header
    resolution = [x.item() for x in inv2_hdr.get_zooms()]
    dimensions = inv2_data.shape
    algo.setDimensions(dimensions[0], dimensions[1], dimensions[2])
    algo.setResolutions(resolution[0], resolution[1], resolution[2])
    algo.setSecondInversionImage(nighresjava.JArray('float')(
                                    (inv2_data.flatten('F')).astype(float)))

    # pass other inputs
    if (t1_weighted is None and t1_map is None):
        raise ValueError('You must specify at least one of '
                         't1_weighted and t1_map')
    if t1_weighted is not None:
        t1w_img = load_volume(t1_weighted)
        t1w_data = t1w_img.get_data()
<<<<<<< HEAD
        t1w_affine = t1w_img.get_affine()
        t1w_hdr = t1w_img.get_header()
=======
        t1w_affine = t1w_img.affine
        t1w_hdr = t1w_img.header
>>>>>>> fb555515
        algo.setT1weightedImage(nighresjava.JArray('float')(
                                      (t1w_data.flatten('F')).astype(float)))
    if t1_map is not None:
        t1map_img = load_volume(t1_map)
        t1map_data = t1map_img.get_data()
<<<<<<< HEAD
        t1map_affine = t1map_img.get_affine()
        t1map_hdr = t1map_img.get_header()
=======
        t1map_affine = t1map_img.affine
        t1map_hdr = t1map_img.header
>>>>>>> fb555515
        algo.setT1MapImage(nighresjava.JArray('float')(
                                    (t1map_data.flatten('F')).astype(float)))

    algo.setSkipZeroValues(skip_zero_values)
    algo.setTopologyLUTdirectory(topology_lut_dir)

    # execute skull stripping
    try:
        algo.execute()

    except:
        # if the Java module fails, reraise the error it throws
        print("\n The underlying Java code did not execute cleanly: ")
        print(sys.exc_info()[0])
        raise
        return

    # collect outputs and potentially save
    inv2_masked_data = np.reshape(np.array(
                                algo.getMaskedSecondInversionImage(),
                                dtype=np.float32), dimensions, 'F')
    inv2_hdr['cal_max'] = np.nanmax(inv2_masked_data)
    inv2_masked = nb.Nifti1Image(inv2_masked_data, inv2_affine, inv2_hdr)

    mask_data = np.reshape(np.array(algo.getBrainMaskImage(),
                                    dtype=np.uint32), dimensions, 'F')
    inv2_hdr['cal_max'] = np.nanmax(mask_data)
    mask = nb.Nifti1Image(mask_data, inv2_affine, inv2_hdr)

    outputs = {'brain_mask': mask, 'inv2_masked': inv2_masked}

    if save_data:
        save_volume(inv2_file, inv2_masked)
        save_volume(mask_file, mask)

    if t1_weighted is not None:
        t1w_masked_data = np.reshape(np.array(
                                algo.getMaskedT1weightedImage(),
                                dtype=np.float32), dimensions, 'F')
        t1w_hdr['cal_max'] = np.nanmax(t1w_masked_data)
        t1w_masked = nb.Nifti1Image(t1w_masked_data, t1w_affine, t1w_hdr)
        outputs['t1w_masked'] = t1w_masked

        if save_data:
            save_volume(t1w_file, t1w_masked)

    if t1_map is not None:
        t1map_masked_data = np.reshape(np.array(
                                        algo.getMaskedT1MapImage(),
                                        dtype=np.float32), dimensions, 'F')
        t1map_hdr['cal_max'] = np.nanmax(t1map_masked_data)
        t1map_masked = nb.Nifti1Image(t1map_masked_data, t1map_affine,
                                      t1map_hdr)
        outputs['t1map_masked'] = t1map_masked

        if save_data:
            save_volume(t1map_file, t1map_masked)

    return outputs<|MERGE_RESOLUTION|>--- conflicted
+++ resolved
@@ -146,25 +146,15 @@
     if t1_weighted is not None:
         t1w_img = load_volume(t1_weighted)
         t1w_data = t1w_img.get_data()
-<<<<<<< HEAD
-        t1w_affine = t1w_img.get_affine()
-        t1w_hdr = t1w_img.get_header()
-=======
         t1w_affine = t1w_img.affine
         t1w_hdr = t1w_img.header
->>>>>>> fb555515
         algo.setT1weightedImage(nighresjava.JArray('float')(
                                       (t1w_data.flatten('F')).astype(float)))
     if t1_map is not None:
         t1map_img = load_volume(t1_map)
         t1map_data = t1map_img.get_data()
-<<<<<<< HEAD
-        t1map_affine = t1map_img.get_affine()
-        t1map_hdr = t1map_img.get_header()
-=======
         t1map_affine = t1map_img.affine
         t1map_hdr = t1map_img.header
->>>>>>> fb555515
         algo.setT1MapImage(nighresjava.JArray('float')(
                                     (t1map_data.flatten('F')).astype(float)))
 
