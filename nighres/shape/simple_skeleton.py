# basic dependencies
import os
import sys

# main dependencies: numpy, nibabel
import numpy as np
import nibabel as nb

# nighresjava and nighres functions
import nighresjava
from ..io import load_volume, save_volume
from ..utils import _output_dir_4saving, _fname_4saving, \
    _check_topology_lut_dir, _check_atlas_file, _check_available_memory


def simple_skeleton(input_image,
		   shape_image_type = 'signed_distance',
                   boundary_threshold = 0.0,
                   skeleton_threshold = 2.0,
                   topology_lut_dir = None,
                   save_data=False, 
                   overwrite=False, 
                   output_dir=None,
                   file_name=None):

    """ Simple Skeleton
    
    Create a skeleton for a levelset surface or a probability map (loosely adapted from Bouix et al., 2006)


    Parameters
    ----------
    input_image: niimg
        Image containing structure-of-interest
    shape_image_type: str
        Shape of the input image: either 'signed_distance' or 'probability_map'.
    boundary_threshold: float
	    Boundary threshold (>0: inside, <0: outside)
    skeleton_threshold: float
	    Skeleton threshold (>0: inside, <0: outside)
    topology_lut_dir:str
        Directory of LUT topology
    save_data: bool, optional
        Save output data to file (default is False)
    output_dir: str, optional
        Path to desired output directory, will be created if it doesn't exist
    file_name: str, optional
        Desired base name for output files with file extension
        (suffixes will be added)

    Returns
    ----------
    dict
        Dictionary collecting outputs under the following keys
        (suffix of output files in brackets)

        * medial (niimg): A 2D medial surface extracted from the shape (_ssk-med)
        * skeleton (niimg): The 1D skeleton extracted from the shape (_ssk-skel)
        
    Notes
    ----------
    Original Java module by Pierre-Louis Bazin.
    """

    print("\nSimple Skeleton")

    # check topology_lut_dir and set default if not given
    topology_lut_dir = _check_topology_lut_dir(topology_lut_dir)

    # make sure that saving related parameters are correct
    if save_data:
        output_dir = _output_dir_4saving(output_dir, input_image)

        MedialSurface_file = os.path.join(output_dir, 
                                  _fname_4saving(module=__name__,file_name=file_name,
                                  rootfile=input_image,
<<<<<<< HEAD
                                  suffix='medial', ))
=======
                                  suffix='_ssk-med'))
>>>>>>> d78b9043

        Medial_Curve_file = os.path.join(output_dir, 
                                  _fname_4saving(module=__name__,file_name=file_name,
                                  rootfile=input_image,
<<<<<<< HEAD
                                  suffix='skel'))   
=======
                                  suffix='_ssk-skel'))
>>>>>>> d78b9043

        if overwrite is False \
            and os.path.isfile(MedialSurface_file) \
            and os.path.isfile(Medial_Curve_file) :
<<<<<<< HEAD

            print("skip computation (use existing results)")
            output = {'medial': MedialSurface_file,
                          'skel': Medial_Curve_file}
            return output
=======
                output = {'medial': MedialSurface_file,
                          'skeleton': Medial_Curve_file}
                return output
>>>>>>> d78b9043

    # start virtual machine, if not already running
    try:
        mem = _check_available_memory()
        nighresjava.initVM(initialheap=mem['init'], maxheap=mem['max'])
    except ValueError:
        pass
    # create algorithm instance
    skeleton = nighresjava.ShapeSimpleSkeleton()

    # set parameters
    skeleton.setBoundaryThreshold(boundary_threshold)
    skeleton.setSkeletonThreshold(skeleton_threshold)
    skeleton.setTopologyLUTdirectory(topology_lut_dir)
    skeleton.setShapeImageType(shape_image_type)


    # load images and set dimensions and resolution
    input_image = load_volume(input_image)
    data = input_image.get_data()
    affine = input_image.get_affine()
    header = input_image.get_header()
    resolution = [x.item() for x in header.get_zooms()]
    dimensions = input_image.shape


    skeleton.setDimensions(dimensions[0], dimensions[1], dimensions[2])
    skeleton.setResolutions(resolution[0], resolution[1], resolution[2])

    data = load_volume(input_image).get_data()
    skeleton.setShapeImage(nighresjava.JArray('float')(
                               (data.flatten('F')).astype(float)))

    # execute
    try:
        skeleton.execute()

    except:
        # if the Java module fails, reraise the error it throws
        print("\n The underlying Java code did not execute cleanly: ")
        print(sys.exc_info()[0])
        raise
        return

    # Collect output
    medialImage_data = np.reshape(np.array(
                                    skeleton.getMedialSurfaceImage(),
                                    dtype=np.int8), dimensions, 'F')
    skelImage_data = np.reshape(np.array(
                                    skeleton.getMedialCurveImage(),
                                    dtype=np.int8), dimensions, 'F')


    # adapt header max for each image so that correct max is displayed
    # and create nifiti objects
 #   d_head['data_type'] = np.array(8).astype('int8') #convert the header as well
    header['cal_min'] = np.nanmin(medialImage_data)
    header['cal_max'] = np.nanmax(medialImage_data)
    medialImage = nb.Nifti1Image(medialImage_data, affine, header)

    header['cal_min'] = np.nanmin(skelImage_data)
    header['cal_max'] = np.nanmax(skelImage_data)
    skelImage = nb.Nifti1Image(skelImage_data, affine, header)

    if save_data:
        save_volume(MedialSurface_file, medialImage)
        save_volume(Medial_Curve_file, skelImage)

<<<<<<< HEAD
        return {'medialImage': MedialSurface_file, 
                'skelImage':  Medial_Curve_file}
=======
        return {'medial': MedialSurface_file,
                'skeleton': Medial_Curve_file}
>>>>>>> d78b9043
    else:
        return {'medial': medialImage, 'skeleton': skelImage}

<|MERGE_RESOLUTION|>--- conflicted
+++ resolved
@@ -74,35 +74,21 @@
         MedialSurface_file = os.path.join(output_dir, 
                                   _fname_4saving(module=__name__,file_name=file_name,
                                   rootfile=input_image,
-<<<<<<< HEAD
-                                  suffix='medial', ))
-=======
                                   suffix='_ssk-med'))
->>>>>>> d78b9043
 
         Medial_Curve_file = os.path.join(output_dir, 
                                   _fname_4saving(module=__name__,file_name=file_name,
                                   rootfile=input_image,
-<<<<<<< HEAD
-                                  suffix='skel'))   
-=======
                                   suffix='_ssk-skel'))
->>>>>>> d78b9043
 
         if overwrite is False \
             and os.path.isfile(MedialSurface_file) \
             and os.path.isfile(Medial_Curve_file) :
-<<<<<<< HEAD
 
             print("skip computation (use existing results)")
             output = {'medial': MedialSurface_file,
-                          'skel': Medial_Curve_file}
+                      'skeleton': Medial_Curve_file}
             return output
-=======
-                output = {'medial': MedialSurface_file,
-                          'skeleton': Medial_Curve_file}
-                return output
->>>>>>> d78b9043
 
     # start virtual machine, if not already running
     try:
@@ -158,7 +144,6 @@
 
     # adapt header max for each image so that correct max is displayed
     # and create nifiti objects
- #   d_head['data_type'] = np.array(8).astype('int8') #convert the header as well
     header['cal_min'] = np.nanmin(medialImage_data)
     header['cal_max'] = np.nanmax(medialImage_data)
     medialImage = nb.Nifti1Image(medialImage_data, affine, header)
@@ -171,13 +156,8 @@
         save_volume(MedialSurface_file, medialImage)
         save_volume(Medial_Curve_file, skelImage)
 
-<<<<<<< HEAD
-        return {'medialImage': MedialSurface_file, 
-                'skelImage':  Medial_Curve_file}
-=======
         return {'medial': MedialSurface_file,
                 'skeleton': Medial_Curve_file}
->>>>>>> d78b9043
     else:
         return {'medial': medialImage, 'skeleton': skelImage}
 
